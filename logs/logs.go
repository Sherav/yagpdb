package logs

import (
	"errors"
	"fmt"
	"github.com/jinzhu/gorm"
	"github.com/jonas747/discordgo"
	"github.com/jonas747/yagpdb/bot"
	"github.com/jonas747/yagpdb/common"
	"github.com/jonas747/yagpdb/common/configstore"
	"golang.org/x/net/context"
	"strconv"
	"strings"
)

var (
	ErrChannelBlacklisted = errors.New("Channel blacklisted from creating message logs")
)

type Plugin struct{}

func (p *Plugin) Name() string {
	return "Logs"
}

func InitPlugin() {
	//p := &Plugin{}
	err := common.GORM.AutoMigrate(&MessageLog{}, &Message{}, &UsernameListing{}, &NicknameListing{}, GuildLoggingConfig{}).Error
	if err != nil {
		panic(err)
	}

	configstore.RegisterConfig(configstore.SQL, &GuildLoggingConfig{})

	p := &Plugin{}
	common.RegisterPlugin(p)

}

type GuildLoggingConfig struct {
	configstore.GuildConfigModel
	UsernameLoggingEnabled bool
	NicknameLoggingEnabled bool
	BlacklistedChannels    string

	ManageMessagesCanViewDeleted bool
	EveryoneCanViewDeleted       bool

	ParsedBlacklistedchannels []int64 `gorm:"-"`
}

func (g *GuildLoggingConfig) PostFetch() {
	split := strings.Split(g.BlacklistedChannels, ",")
	for _, v := range split {
		if v != "" && v != "0" {
			parsed, err := strconv.ParseInt(v, 10, 64)
			if err == nil {
				g.ParsedBlacklistedchannels = append(g.ParsedBlacklistedchannels, parsed)
			}
		}
	}
}

func (g *GuildLoggingConfig) GetName() string {
	return "guild_logging_config"
}

// Returns either stored config, err or a default config
func GetConfig(guildID int64) (*GuildLoggingConfig, error) {
	var general GuildLoggingConfig
	err := configstore.Cached.GetGuildConfig(context.Background(), guildID, &general)
	if err != nil {
		if err == configstore.ErrNotFound {
			return &GuildLoggingConfig{
				UsernameLoggingEnabled: true,
				NicknameLoggingEnabled: true,
			}, nil
		}
		return nil, err
	}

	return &general, nil
}

type MessageLog struct {
	gorm.Model
	Messages []Message

	ChannelName string
	ChannelID   string
	GuildID     string

	Author   string
	AuthorID string
}

func (m *MessageLog) Link() string {
	return fmt.Sprintf("https://%s/public/%s/logs/%d", common.Conf.Host, m.GuildID, m.ID)
}

type Message struct {
	common.SmallModel
	MessageLogID uint `gorm:"index"` // Foreign key, belongs to MessageLog

	MessageID string `gorm:"index"`
	Content   string `gorm:"size:2000"`
	Timestamp string

	AuthorUsername string
	AuthorDiscrim  string
	AuthorID       string
	Deleted        bool
}

func CreateChannelLog(config *GuildLoggingConfig, guildID, channelID int64, author string, authorID int64, count int) (*MessageLog, error) {
	if config == nil {
		var err error
		config, err = GetConfig(guildID)
		if err != nil {
			return nil, err
		}
	}

	if len(config.ParsedBlacklistedchannels) > 0 {
		for _, v := range config.ParsedBlacklistedchannels {
			if v == channelID {
				return nil, ErrChannelBlacklisted
			}
		}
	}

	if count > 1000 {
		panic("count > 1000")
	}

	cs := bot.State.Channel(true, channelID)
	// Make a light copy of the channel
	channel := cs.Copy(true, false)

	msgs, err := bot.GetMessages(channel.ID, count, true)
	if err != nil {
		return nil, err
	}

	logMsgs := make([]Message, len(msgs))

	for k, v := range msgs {
		if v.Author == nil || v.Timestamp == "" {
			continue
		}

		body := v.Content
		for _, attachment := range v.Attachments {
			body += fmt.Sprintf(" (Attachment: %s)", attachment.URL)
		}

		if len(v.Embeds) > 0 {
			body += fmt.Sprintf("(%d embeds is not shown)", len(v.Embeds))
		}

		// Strip out nul characters since postgres dont like them and discord dont filter them out (like they do in a lot of other places)
		body = strings.Replace(body, string(0), "", -1)

		logMsgs[k] = Message{
			MessageID:      discordgo.StrID(v.ID),
			Content:        body,
			Timestamp:      string(v.Timestamp),
			AuthorUsername: v.Author.Username,
			AuthorDiscrim:  v.Author.Discriminator,
			AuthorID:       discordgo.StrID(v.Author.ID),
			Deleted:        v.Deleted,
		}
	}

	log := &MessageLog{
		Messages:    logMsgs,
		ChannelID:   discordgo.StrID(channel.ID),
		ChannelName: channel.Name,
		Author:      author,
		AuthorID:    discordgo.StrID(authorID),
<<<<<<< HEAD
		GuildID:     discordgo.StrID(channel.Guild.ID()),
=======
		GuildID:     discordgo.StrID(channel.Guild.ID),
>>>>>>> 0de67e32
	}

	err = common.GORM.Create(log).Error

	return log, err
	return nil, nil
}

func GetChannelLogs(id int64) (*MessageLog, error) {

	var result MessageLog
	err := common.GORM.Where(id).First(&result).Error

	if err != nil {
		return nil, err
	}

	err = common.GORM.Where("message_log_id = ?", result.ID).Order("id desc").Find(&result.Messages).Error
	// err = common.GORM.Model(&result).Related(&result.Messages, "MessageLogID").Error

	return &result, err
}

func GetGuilLogs(guildID int64, before, after, limit int) ([]*MessageLog, error) {

	var result []*MessageLog
	var q *gorm.DB
	if before != 0 {
		q = common.GORM.Where("guild_id = ? AND id < ?", guildID, before)
	} else if after != 0 {
		q = common.GORM.Where("guild_id = ? AND id > ?", guildID, after)
	} else {
		q = common.GORM.Where("guild_id = ?", guildID)
	}

	err := q.Order("id desc").Limit(limit).Find(&result).Error
	if err != nil {
		if err == gorm.ErrRecordNotFound {
			return []*MessageLog{}, nil
		}

		return nil, err
	}

	return result, err
}

func GetUsernames(userID int64, limit int) ([]UsernameListing, error) {
	var listings []UsernameListing
	err := common.GORM.Where(&UsernameListing{UserID: userID}).Order("id desc").Limit(limit).Find(&listings).Error
	return listings, err
}

func GetNicknames(userID, guildID int64, limit int) ([]NicknameListing, error) {
	var listings []NicknameListing
	err := common.GORM.Where(&NicknameListing{UserID: userID, GuildID: discordgo.StrID(guildID)}).Order("id desc").Limit(limit).Find(&listings).Error
	return listings, err
}<|MERGE_RESOLUTION|>--- conflicted
+++ resolved
@@ -178,11 +178,7 @@
 		ChannelName: channel.Name,
 		Author:      author,
 		AuthorID:    discordgo.StrID(authorID),
-<<<<<<< HEAD
-		GuildID:     discordgo.StrID(channel.Guild.ID()),
-=======
 		GuildID:     discordgo.StrID(channel.Guild.ID),
->>>>>>> 0de67e32
 	}
 
 	err = common.GORM.Create(log).Error
