package templates

import (
	"bytes"
	"encoding/json"
	"fmt"
	"io"
	"net/url"
	"reflect"
	"regexp"
	"strconv"
	"strings"
	"time"
	"unicode/utf8"

	"emperror.dev/errors"
	"github.com/botlabs-gg/yagpdb/bot"
	"github.com/botlabs-gg/yagpdb/common"
	"github.com/botlabs-gg/yagpdb/common/scheduledevents2"
	"github.com/jonas747/discordgo/v2"
	"github.com/jonas747/dstate/v4"
	"github.com/jonas747/template"
	"github.com/sirupsen/logrus"
	"github.com/vmihailenco/msgpack"
)

var (
	StandardFuncMap = map[string]interface{}{
		// conversion functions
		"str":        ToString,
		"toString":   ToString, // don't ask why we have 2 of these
		"toInt":      tmplToInt,
		"toInt64":    ToInt64,
		"toFloat":    ToFloat64,
		"toDuration": ToDuration,
		"toRune":     ToRune,
		"toByte":     ToByte,

		// string manipulation
		"hasPrefix": strings.HasPrefix,
		"hasSuffix": strings.HasSuffix,
		"joinStr":   joinStrings,
		"lower":     strings.ToLower,
		"slice":     slice,
		"split":     strings.Split,
		"title":     strings.Title,
		"trimSpace": strings.TrimSpace,
		"upper":     strings.ToUpper,
		"urlescape": url.PathEscape,
		"print":     withOutputLimit(fmt.Sprint, MaxStringLength),
		"println":   withOutputLimit(fmt.Sprintln, MaxStringLength),
		"printf":    withOutputLimitF(fmt.Sprintf, MaxStringLength),

		// math
		"add":               add,
		"sub":               tmplSub,
		"mult":              tmplMult,
		"div":               tmplDiv,
		"mod":               tmplMod,
		"fdiv":              tmplFDiv,
		"cbrt":              tmplCbrt,
		"sqrt":              tmplSqrt,
		"pow":               tmplPow,
		"log":               tmplLog,
		"round":             tmplRound,
		"roundCeil":         tmplRoundCeil,
		"roundFloor":        tmplRoundFloor,
		"roundEven":         tmplRoundEven,
		"humanizeThousands": tmplHumanizeThousands,

		// misc
		"dict":               Dictionary,
		"sdict":              StringKeyDictionary,
		"structToSdict":      StructToSdict,
		"cembed":             CreateEmbed,
		"cslice":             CreateSlice,
		"complexMessage":     CreateMessageSend,
		"complexMessageEdit": CreateMessageEdit,
		"kindOf":             KindOf,

		"formatTime":      tmplFormatTime,
		"snowflakeToTime": tmplSnowflakeToTime,
		"loadLocation":    time.LoadLocation,
		"json":            tmplJson,
		"in":              in,
		"inFold":          inFold,
		"roleAbove":       roleIsAbove,
		"adjective":       common.RandomAdjective,
		"noun":            common.RandomNoun,
		"randInt":         randInt,
		"shuffle":         shuffle,
		"seq":             sequence,
		"currentTime":     tmplCurrentTime,
		"newDate":         tmplNewDate,
		"weekNumber":      tmplWeekNumber,

		"humanizeDurationHours":   tmplHumanizeDurationHours,
		"humanizeDurationMinutes": tmplHumanizeDurationMinutes,
		"humanizeDurationSeconds": tmplHumanizeDurationSeconds,
		"humanizeTimeSinceDays":   tmplHumanizeTimeSinceDays,
	}

	contextSetupFuncs = []ContextSetupFunc{}
)

var logger = common.GetFixedPrefixLogger("templates")

func TODO() {}

type ContextSetupFunc func(ctx *Context)

func RegisterSetupFunc(f ContextSetupFunc) {
	contextSetupFuncs = append(contextSetupFuncs, f)
}

func init() {
	RegisterSetupFunc(baseContextFuncs)

	msgpack.RegisterExt(1, (*SDict)(nil))
	msgpack.RegisterExt(2, (*Dict)(nil))
	msgpack.RegisterExt(3, (*Slice)(nil))
}

// set by the premium package to return wether this guild is premium or not
var GuildPremiumFunc func(guildID int64) (bool, error)

type Context struct {
	Name string

	GS      *dstate.GuildSet
	MS      *dstate.MemberState
	Msg     *discordgo.Message
	BotUser *discordgo.User

	DisabledContextFuncs []string
	ContextFuncs         map[string]interface{}
	Data                 map[string]interface{}
	Counters             map[string]int

	FixedOutput  string
	secondsSlept int

	IsPremium bool

	RegexCache map[string]*regexp.Regexp

	CurrentFrame *contextFrame

	IsExecedByLeaveMessage bool

	contextFuncsAdded bool
}

type contextFrame struct {
	CS *dstate.ChannelState

	MentionEveryone bool
	MentionHere     bool
	MentionRoles    []int64

	DelResponse bool

	DelResponseDelay         int
	EmebdsToSend             []*discordgo.MessageEmbed
	AddResponseReactionNames []string

	isNestedTemplate bool
	parsedTemplate   *template.Template
	SendResponseInDM bool
}

func NewContext(gs *dstate.GuildSet, cs *dstate.ChannelState, ms *dstate.MemberState) *Context {
	ctx := &Context{
		GS: gs,
		MS: ms,

		BotUser: common.BotUser,

		ContextFuncs: make(map[string]interface{}),
		Data:         make(map[string]interface{}),
		Counters:     make(map[string]int),

		CurrentFrame: &contextFrame{
			CS: cs,
		},
	}

	if gs != nil && GuildPremiumFunc != nil {
		ctx.IsPremium, _ = GuildPremiumFunc(gs.ID)
	}

	return ctx
}

func (c *Context) setupContextFuncs() {
	for _, f := range contextSetupFuncs {
		f(c)
	}

	c.contextFuncsAdded = true
}

func (c *Context) setupBaseData() {

	if c.GS != nil {
		c.Data["Guild"] = c.GS
		c.Data["Server"] = c.GS
		c.Data["server"] = c.GS
	}

	if c.CurrentFrame.CS != nil {
		channel := CtxChannelFromCS(c.CurrentFrame.CS)
		c.Data["Channel"] = channel
		c.Data["channel"] = channel

		if parentID := common.ChannelOrThreadParentID(c.CurrentFrame.CS); parentID != c.CurrentFrame.CS.ID {
			c.Data["ChannelOrThreadParent"] = CtxChannelFromCS(c.GS.GetChannelOrThread(parentID))
		} else {
			c.Data["ChannelOrThreadParent"] = channel
		}
	}

	if c.MS != nil {
		c.Data["Member"] = c.MS.DgoMember()
		c.Data["User"] = &c.MS.User
		c.Data["user"] = c.Data["User"]
	}

	c.Data["TimeSecond"] = time.Second
	c.Data["TimeMinute"] = time.Minute
	c.Data["TimeHour"] = time.Hour
	c.Data["UnixEpoch"] = time.Date(1970, 1, 1, 0, 0, 0, 0, time.UTC)
	c.Data["DiscordEpoch"] = time.Date(2015, 1, 1, 0, 0, 0, 0, time.UTC)
	c.Data["IsPremium"] = c.IsPremium
}

func (c *Context) Parse(source string) (*template.Template, error) {
	if !c.contextFuncsAdded {
		c.setupContextFuncs()
	}

	tmpl := template.New(c.Name)
	tmpl.Funcs(StandardFuncMap)
	tmpl.Funcs(c.ContextFuncs)

	parsed, err := tmpl.Parse(source)
	if err != nil {
		return nil, err
	}

	return parsed, nil
}

const (
	MaxOpsNormal  = 1000000
	MaxOpsPremium = 2500000
)

func (c *Context) Execute(source string) (string, error) {
	if c.Msg == nil {
		// Construct a fake message
		c.Msg = new(discordgo.Message)
		c.Msg.Author = c.BotUser
		if c.CurrentFrame.CS != nil {
			c.Msg.ChannelID = c.CurrentFrame.CS.ID
		} else {
			// This may fail in some cases
			c.Msg.ChannelID = c.GS.ID
		}
		if c.GS != nil {
			c.Msg.GuildID = c.GS.ID

			member, err := bot.GetMember(c.GS.ID, c.BotUser.ID)
			if err != nil {
				return "", errors.WithMessage(err, "ctx.Execute")
			}

			c.Msg.Member = member.DgoMember()
		}

	}

	c.setupBaseData()

	parsed, err := c.Parse(source)
	if err != nil {
		return "", errors.WithMessage(err, "Failed parsing template")
	}
	c.CurrentFrame.parsedTemplate = parsed

	return c.executeParsed()
}

func (c *Context) executeParsed() (string, error) {
	parsed := c.CurrentFrame.parsedTemplate

	if c.IsPremium {
		parsed = parsed.MaxOps(MaxOpsPremium)
	} else {
		parsed = parsed.MaxOps(MaxOpsNormal)
	}

	var buf bytes.Buffer
	w := LimitWriter(&buf, 25000)

	// started := time.Now()
	err := parsed.Execute(w, c.Data)

	// dur := time.Since(started)
	if c.FixedOutput != "" {
		return c.FixedOutput, nil
	}

	result := buf.String()
	if err != nil {
		if err == io.ErrShortWrite {
			err = errors.New("response grew too big (>25k)")
		}

		return result, errors.WithMessage(err, "Failed executing template")
	}

	return result, nil
}

// creates a new context frame and returns the old one
func (c *Context) newContextFrame(cs *dstate.ChannelState) *contextFrame {
	old := c.CurrentFrame
	c.CurrentFrame = &contextFrame{
		CS:               cs,
		isNestedTemplate: true,
	}

	return old
}

func (c *Context) ExecuteAndSendWithErrors(source string, channelID int64) error {
	out, err := c.Execute(source)

	if utf8.RuneCountInString(out) > 2000 {
		out = "Template output for " + c.Name + " was longer than 2k (contact an admin on the server...)"
	}

	// deal with the results
	if err != nil {
		logger.WithField("guild", c.GS.ID).WithError(err).Error("Error executing template: " + c.Name)
		out += "\nAn error caused the execution of the custom command template to stop:\n"
		out += "`" + err.Error() + "`"
	}

	c.SendResponse(out)

	return nil
}

func (c *Context) MessageSend(content string) *discordgo.MessageSend {
	parse := []discordgo.AllowedMentionType{discordgo.AllowedMentionTypeUsers}
	if c.CurrentFrame.MentionEveryone || c.CurrentFrame.MentionHere {
		parse = append(parse, discordgo.AllowedMentionTypeEveryone)
	}

	return &discordgo.MessageSend{
		Content: content,
		AllowedMentions: discordgo.AllowedMentions{
			Parse: parse,
			Roles: c.CurrentFrame.MentionRoles,
		},
	}
}

// SendResponse sends the response and handles reactions and the like
func (c *Context) SendResponse(content string) (*discordgo.Message, error) {
	channelID := int64(0)

	if !c.CurrentFrame.SendResponseInDM {
		if c.CurrentFrame.CS == nil {
			return nil, nil
		}

		if hasPerms, _ := bot.BotHasPermissionGS(c.GS, c.CurrentFrame.CS.ID, discordgo.PermissionSendMessages); !hasPerms {
			// don't bother sending the response if we dont have perms
			return nil, nil
		}

		channelID = c.CurrentFrame.CS.ID
	} else {
		if c.CurrentFrame.CS != nil && c.CurrentFrame.CS.Type == discordgo.ChannelTypeDM {
			channelID = c.CurrentFrame.CS.ID
		} else {
			privChannel, err := common.BotSession.UserChannelCreate(c.MS.User.ID)
			if err != nil {
				return nil, err
			}
			channelID = privChannel.ID
		}
	}

	isDM := c.CurrentFrame.SendResponseInDM || (c.CurrentFrame.CS != nil && c.CurrentFrame.CS.IsPrivate())

	for _, v := range c.CurrentFrame.EmebdsToSend {
		if isDM {
			v.Footer = &discordgo.MessageEmbedFooter{
				Text:    "Custom Command DM from the server " + c.GS.Name,
				IconURL: c.GS.Icon,
			}
		}

		common.BotSession.ChannelMessageSendEmbed(channelID, v)
	}

	if strings.TrimSpace(content) == "" || (c.CurrentFrame.DelResponse && c.CurrentFrame.DelResponseDelay < 1) {
		// no point in sending the response if it gets deleted immedietely
		return nil, nil
	}

	if isDM {
		content = "Custom Command DM from the server **" + c.GS.Name + "**\n" + content
	}

	m, err := common.BotSession.ChannelMessageSendComplex(channelID, c.MessageSend(content))
	if err != nil {
		logger.WithError(err).Error("Failed sending message")
	} else {
		if c.CurrentFrame.DelResponse {
			MaybeScheduledDeleteMessage(c.GS.ID, channelID, m.ID, c.CurrentFrame.DelResponseDelay)
		}

		if len(c.CurrentFrame.AddResponseReactionNames) > 0 {
			go func(frame *contextFrame) {
				for _, v := range frame.AddResponseReactionNames {
					common.BotSession.MessageReactionAdd(m.ChannelID, m.ID, v)
				}
			}(c.CurrentFrame)
		}
	}

	return m, nil
}

// IncreaseCheckCallCounter Returns true if key is above the limit
func (c *Context) IncreaseCheckCallCounter(key string, limit int) bool {
	current, ok := c.Counters[key]
	if !ok {
		current = 0
	}
	current++

	c.Counters[key] = current

	return current > limit
}

// IncreaseCheckCallCounter Returns true if key is above the limit
func (c *Context) IncreaseCheckCallCounterPremium(key string, normalLimit, premiumLimit int) bool {
	current, ok := c.Counters[key]
	if !ok {
		current = 0
	}
	current++

	c.Counters[key] = current

	if c.IsPremium {
		return current > premiumLimit
	}

	return current > normalLimit
}

func (c *Context) IncreaseCheckGenericAPICall() bool {
	return c.IncreaseCheckCallCounter("api_call", 100)
}

func (c *Context) IncreaseCheckStateLock() bool {
	return c.IncreaseCheckCallCounter("state_lock", 500)
}

func (c *Context) LogEntry() *logrus.Entry {
	f := logger.WithFields(logrus.Fields{
		"guild": c.GS.ID,
		"name":  c.Name,
	})

	if c.MS != nil {
		f = f.WithField("user", c.MS.User.ID)
	}

	if c.CurrentFrame.CS != nil {
		f = f.WithField("channel", c.CurrentFrame.CS.ID)
	}

	return f
}

func (c *Context) addContextFunc(name string, f interface{}) {
	if !common.ContainsStringSlice(c.DisabledContextFuncs, name) {
		c.ContextFuncs[name] = f
	}
}

func baseContextFuncs(c *Context) {
	// message functions
	c.addContextFunc("sendDM", c.tmplSendDM)
	c.addContextFunc("sendMessage", c.tmplSendMessage(true, false))
	c.addContextFunc("sendTemplate", c.tmplSendTemplate)
	c.addContextFunc("sendTemplateDM", c.tmplSendTemplateDM)
	c.addContextFunc("sendMessageRetID", c.tmplSendMessage(true, true))
	c.addContextFunc("sendMessageNoEscape", c.tmplSendMessage(false, false))
	c.addContextFunc("sendMessageNoEscapeRetID", c.tmplSendMessage(false, true))
	c.addContextFunc("editMessage", c.tmplEditMessage(true))
	c.addContextFunc("editMessageNoEscape", c.tmplEditMessage(false))
	c.addContextFunc("pinMessage", c.tmplPinMessage(false))
	c.addContextFunc("unpinMessage", c.tmplPinMessage(true))

	// Mentions
	c.addContextFunc("mentionEveryone", c.tmplMentionEveryone)
	c.addContextFunc("mentionHere", c.tmplMentionHere)
	c.addContextFunc("mentionRoleName", c.tmplMentionRoleName)
	c.addContextFunc("mentionRoleID", c.tmplMentionRoleID)

	// Role functions
	c.addContextFunc("hasRoleName", c.tmplHasRoleName)
	c.addContextFunc("hasRoleID", c.tmplHasRoleID)

	c.addContextFunc("addRoleID", c.tmplAddRoleID)
	c.addContextFunc("removeRoleID", c.tmplRemoveRoleID)

	c.addContextFunc("setRoles", c.tmplSetRoles)
	c.addContextFunc("addRoleName", c.tmplAddRoleName)
	c.addContextFunc("removeRoleName", c.tmplRemoveRoleName)

	c.addContextFunc("giveRoleID", c.tmplGiveRoleID)
	c.addContextFunc("giveRoleName", c.tmplGiveRoleName)

	c.addContextFunc("takeRoleID", c.tmplTakeRoleID)
	c.addContextFunc("takeRoleName", c.tmplTakeRoleName)

	c.addContextFunc("targetHasRoleID", c.tmplTargetHasRoleID)
	c.addContextFunc("targetHasRoleName", c.tmplTargetHasRoleName)

	c.addContextFunc("deleteResponse", c.tmplDelResponse)
	c.addContextFunc("deleteTrigger", c.tmplDelTrigger)
	c.addContextFunc("deleteMessage", c.tmplDelMessage)
	c.addContextFunc("deleteMessageReaction", c.tmplDelMessageReaction)
	c.addContextFunc("deleteAllMessageReactions", c.tmplDelAllMessageReactions)
	c.addContextFunc("getMessage", c.tmplGetMessage)
	c.addContextFunc("getMember", c.tmplGetMember)
	c.addContextFunc("getChannel", c.tmplGetChannel)
	c.addContextFunc("getThread", c.tmplGetThread)
	c.addContextFunc("getChannelOrThread", c.tmplGetChannelOrThread)
	c.addContextFunc("getPinCount", c.tmplGetChannelPinCount)
	c.addContextFunc("getRole", c.tmplGetRole)
	c.addContextFunc("addReactions", c.tmplAddReactions)
	c.addContextFunc("addResponseReactions", c.tmplAddResponseReactions)
	c.addContextFunc("addMessageReactions", c.tmplAddMessageReactions)

	c.addContextFunc("currentUserCreated", c.tmplCurrentUserCreated)
	c.addContextFunc("currentUserAgeHuman", c.tmplCurrentUserAgeHuman)
	c.addContextFunc("currentUserAgeMinutes", c.tmplCurrentUserAgeMinutes)
	c.addContextFunc("sleep", c.tmplSleep)
	c.addContextFunc("reFind", c.reFind)
	c.addContextFunc("reFindAll", c.reFindAll)
	c.addContextFunc("reFindAllSubmatches", c.reFindAllSubmatches)
	c.addContextFunc("reReplace", c.reReplace)
	c.addContextFunc("reSplit", c.reSplit)

	c.addContextFunc("editChannelTopic", c.tmplEditChannelTopic)
	c.addContextFunc("editChannelName", c.tmplEditChannelName)
	c.addContextFunc("onlineCount", c.tmplOnlineCount)
	c.addContextFunc("onlineCountBots", c.tmplOnlineCountBots)
	c.addContextFunc("editNickname", c.tmplEditNickname)

	c.addContextFunc("sort", c.tmplSort)
}

type limitedWriter struct {
	W io.Writer
	N int64
}

func (l *limitedWriter) Write(p []byte) (n int, err error) {
	if l.N <= 0 {
		return 0, io.ErrShortWrite
	}
	if int64(len(p)) > l.N {
		p = p[0:l.N]
		err = io.ErrShortWrite
	}
	n, er := l.W.Write(p)
	if er != nil {
		err = er
	}
	l.N -= int64(n)
	return n, err
}

// LimitWriter works like io.LimitReader. It writes at most n bytes
// to the underlying Writer. It returns io.ErrShortWrite if more than n
// bytes are attempted to be written.
func LimitWriter(w io.Writer, n int64) io.Writer {
	return &limitedWriter{W: w, N: n}
}

func MaybeScheduledDeleteMessage(guildID, channelID, messageID int64, delaySeconds int) {
	if delaySeconds > 10 {
		err := scheduledevents2.ScheduleDeleteMessages(guildID, channelID, time.Now().Add(time.Second*time.Duration(delaySeconds)), messageID)
		if err != nil {
			logger.WithError(err).Error("failed scheduling message deletion")
		}
	} else {
		go func() {
			if delaySeconds > 0 {
				time.Sleep(time.Duration(delaySeconds) * time.Second)
			}

			bot.MessageDeleteQueue.DeleteMessages(guildID, channelID, messageID)
		}()
	}
}

func isMaybeContainer(v interface{}) bool {
	rv, _ := indirect(reflect.ValueOf(v))
	switch rv.Kind() {
	case reflect.Array, reflect.Slice, reflect.Interface, reflect.Map, reflect.Struct:
		return true
	default:
		return false
	}
}

// Cyclic value detection is modified from encoding/json/encode.go.
const startDetectingCyclesAfter = 250

type cyclicValueDetector struct {
	ptrLevel uint
	ptrSeen  map[interface{}]struct{}
}

func (c *cyclicValueDetector) Check(v reflect.Value) error {
	v, _ = indirect(v)
	switch v.Kind() {
	case reflect.Map:
		if c.ptrLevel++; c.ptrLevel > startDetectingCyclesAfter {
			ptr := v.Pointer()
			if _, ok := c.ptrSeen[ptr]; ok {
				return fmt.Errorf("encountered a cycle via %s", v.Type())
			}
			c.ptrSeen[ptr] = struct{}{}
		}

		it := v.MapRange()
		for it.Next() {
			if err := c.Check(it.Value()); err != nil {
				return err
			}
		}
		c.ptrLevel--
		return nil
	case reflect.Array, reflect.Slice:
		if c.ptrLevel++; c.ptrLevel > startDetectingCyclesAfter {
			ptr := struct {
				ptr uintptr
				len int
			}{v.Pointer(), v.Len()}
			if _, ok := c.ptrSeen[ptr]; ok {
				return fmt.Errorf("encountered a cycle via %s", v.Type())
			}
			c.ptrSeen[ptr] = struct{}{}
		}

		for i := 0; i < v.Len(); i++ {
			elem := v.Index(i)
			if err := c.Check(elem); err != nil {
				return err
			}
		}
		c.ptrLevel--
		return nil
	default:
		return nil
	}
}

func detectCyclicValue(v interface{}) error {
	c := &cyclicValueDetector{ptrSeen: make(map[interface{}]struct{})}
	return c.Check(reflect.ValueOf(v))
}

type Dict map[interface{}]interface{}

func (d Dict) Set(key interface{}, value interface{}) (string, error) {
	d[key] = value
	if isMaybeContainer(value) {
		if err := detectCyclicValue(d); err != nil {
			return "", err
		}
	}
	return "", nil
}

func (d Dict) Get(key interface{}) interface{} {
	out, ok := d[key]
	if !ok {
		switch key.(type) {
		case int:
			out = d[ToInt64(key)]
		case int64:
			out = d[tmplToInt(key)]
		}
	}
	return out
}

func (d Dict) Del(key interface{}) string {
	delete(d, key)
	return ""
}

func (d Dict) HasKey(k interface{}) (ok bool) {
	_, ok = d[k]
	return
}

<<<<<<< HEAD
func (d Dict) MarshalJSON() ([]byte, error) {
	md := make(map[string]interface{})
	for k, v := range d {
		krv := reflect.ValueOf(k)
		switch krv.Kind() {
		case reflect.String:
			md[krv.String()] = v
		case reflect.Int, reflect.Int8, reflect.Int16, reflect.Int32, reflect.Int64:
			md[strconv.FormatInt(krv.Int(), 10)] = v
		case reflect.Uint, reflect.Uint8, reflect.Uint16, reflect.Uint32, reflect.Uint64, reflect.Uintptr:
			md[strconv.FormatUint(krv.Uint(), 10)] = v
		default:
			return nil, fmt.Errorf("cannot encode dict with key type %s; only string and integer keys are supported", krv.Type())
		}
	}
	return json.Marshal(md)
}

=======
>>>>>>> 078ccb40
type SDict map[string]interface{}

func (d SDict) Set(key string, value interface{}) (string, error) {
	d[key] = value
	if isMaybeContainer(value) {
		if err := detectCyclicValue(d); err != nil {
			return "", err
		}
	}
	return "", nil
}

func (d SDict) Get(key string) interface{} {
	return d[key]
}

func (d SDict) Del(key string) string {
	delete(d, key)
	return ""
}

func (d SDict) HasKey(k string) (ok bool) {
	_, ok = d[k]
	return
}

type Slice []interface{}

func (s Slice) Append(item interface{}) (interface{}, error) {
	if len(s)+1 > 10000 {
		return nil, errors.New("resulting slice exceeds slice size limit")
	}

	switch v := item.(type) {
	case nil:
		result := reflect.Append(reflect.ValueOf(&s).Elem(), reflect.Zero(reflect.TypeOf((*interface{})(nil)).Elem()))
		return result.Interface(), nil
	default:
		result := reflect.Append(reflect.ValueOf(&s).Elem(), reflect.ValueOf(v))
		return result.Interface(), nil
	}
}

func (s Slice) Set(index int, item interface{}) (string, error) {
	if index >= len(s) {
		return "", errors.New("Index out of bounds")
	}

	s[index] = item
	if isMaybeContainer(item) {
		if err := detectCyclicValue(s); err != nil {
			return "", err
		}
	}
	return "", nil
}

func (s Slice) AppendSlice(slice interface{}) (interface{}, error) {
	val, _ := indirect(reflect.ValueOf(slice))
	switch val.Kind() {
	case reflect.Slice, reflect.Array:
	// this is valid

	default:
		return nil, errors.New("value passed is not an array or slice")
	}

	if len(s)+val.Len() > 10000 {
		return nil, errors.New("resulting slice exceeds slice size limit")
	}

	result := reflect.ValueOf(&s).Elem()
	for i := 0; i < val.Len(); i++ {
		switch v := val.Index(i).Interface().(type) {
		case nil:
			result = reflect.Append(result, reflect.Zero(reflect.TypeOf((*interface{})(nil)).Elem()))

		default:
			result = reflect.Append(result, reflect.ValueOf(v))
		}
	}

	return result.Interface(), nil
}

func (s Slice) StringSlice(flag ...bool) interface{} {
	strict := false
	if len(flag) > 0 {
		strict = flag[0]
	}

	StringSlice := make([]string, 0, len(s))

	for _, Sliceval := range s {
		switch t := Sliceval.(type) {
		case string:
			StringSlice = append(StringSlice, t)

		case fmt.Stringer:
			if strict {
				return nil
			}
			StringSlice = append(StringSlice, t.String())

		default:
			if strict {
				return nil
			}
		}
	}

	return StringSlice
}

func withOutputLimit(f func(...interface{}) string, limit int) func(...interface{}) (string, error) {
	return func(args ...interface{}) (string, error) {
		out := f(args...)
		if len(out) > limit {
			return "", fmt.Errorf("string grew too long: length %d (max %d)", len(out), limit)
		}
		return out, nil
	}
}

func withOutputLimitF(f func(string, ...interface{}) string, limit int) func(string, ...interface{}) (string, error) {
	return func(format string, args ...interface{}) (string, error) {
		out := f(format, args...)
		if len(out) > limit {
			return "", fmt.Errorf("string grew too long: length %d (max %d)", len(out), limit)
		}
		return out, nil
	}
}<|MERGE_RESOLUTION|>--- conflicted
+++ resolved
@@ -721,7 +721,6 @@
 	return
 }
 
-<<<<<<< HEAD
 func (d Dict) MarshalJSON() ([]byte, error) {
 	md := make(map[string]interface{})
 	for k, v := range d {
@@ -740,8 +739,6 @@
 	return json.Marshal(md)
 }
 
-=======
->>>>>>> 078ccb40
 type SDict map[string]interface{}
 
 func (d SDict) Set(key string, value interface{}) (string, error) {
