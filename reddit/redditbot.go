package reddit

import (
	"context"
	"fmt"
	"github.com/jonas747/discordgo"
	"github.com/jonas747/go-reddit"
	"github.com/jonas747/yagpdb/common"
	"github.com/jonas747/yagpdb/common/mqueue"
	"github.com/jonas747/yagpdb/reddit/models"
	"github.com/sirupsen/logrus"
	"golang.org/x/oauth2"
	"html"
	"os"
	"strconv"
	"strings"
	"sync"
	"time"
)

<<<<<<< HEAD
var (
	ClientID     = os.Getenv("YAGPDB_REDDIT_CLIENTID")
	ClientSecret = os.Getenv("YAGPDB_REDDIT_CLIENTSECRET")
	RedirectURI  = os.Getenv("YAGPDB_REDDIT_REDIRECT")
	RefreshToken = os.Getenv("YAGPDB_REDDIT_REFRESHTOKEN")
=======
const (
	MaxPostsHourFast = 300
	MaxPostsHourSlow = 200
)
>>>>>>> 727d69ed

var (
	ClientID     = os.Getenv("YAGPDB_REDDIT_CLIENTID")
	ClientSecret = os.Getenv("YAGPDB_REDDIT_CLIENTSECRET")
	RedirectURI  = os.Getenv("YAGPDB_REDDIT_REDIRECT")
	RefreshToken = os.Getenv("YAGPDB_REDDIT_REFRESHTOKEN")

	feedLock sync.Mutex
	fastFeed *PostFetcher
	slowFeed *PostFetcher
)

func (p *Plugin) StartFeed() {
	go p.runBot()
}

func (p *Plugin) StopFeed(wg *sync.WaitGroup) {
	feedLock.Lock()

	if fastFeed == nil {
		// feed not running, do nothing
		feedLock.Unlock()
		wg.Done()
		return
	}

	wg.Add(1)

	ff := fastFeed
	sf := slowFeed

	go func() {
		ff.StopChan <- wg
	}()
	go func() {
		sf.StopChan <- wg
	}()

	// make sure we don't send the stop singal twice
	slowFeed = nil
	fastFeed = nil

	feedLock.Unlock()
}

func UserAgent() string {
	return fmt.Sprintf("YAGPDB:%s:%s (by /u/jonas747)", ClientID, common.VERSIONNUMBER)
}

func setupClient() *reddit.Client {
	authenticator := reddit.NewAuthenticator(UserAgent(), ClientID, ClientSecret, RedirectURI, "a", reddit.ScopeEdit+" "+reddit.ScopeRead)
	redditClient := authenticator.GetAuthClient(&oauth2.Token{RefreshToken: RefreshToken}, UserAgent())
	return redditClient
}

func (p *Plugin) runBot() {
	redditClient := setupClient()
	feedLock.Lock()
	fastFeed = NewPostFetcher(redditClient, false, NewPostHandler(false))
	slowFeed = NewPostFetcher(redditClient, true, NewPostHandler(true))

	go fastFeed.Run()
	go slowFeed.Run()
	feedLock.Unlock()
}

type PostHandlerImpl struct {
	Slow        bool
	ratelimiter *Ratelimiter
}

func NewPostHandler(slow bool) PostHandler {
	rl := NewRatelimiter()
	go rl.RunGCLoop()

	return &PostHandlerImpl{
		Slow:        slow,
		ratelimiter: rl,
	}
}

func (p *PostHandlerImpl) HandleRedditPosts(links []*reddit.Link) {
	for _, v := range links {
		if strings.EqualFold(v.Selftext, "[removed]") || strings.EqualFold(v.Selftext, "[deleted]") {
			continue
		}

		if !v.IsRobotIndexable {
			continue
		}

		// since := time.Since(time.Unix(int64(v.CreatedUtc), 0))
		// logrus.Debugf("[%5.2fs %6s] /r/%-20s: %s", since.Seconds(), v.ID, v.Subreddit, v.Title)
		p.handlePost(v)
	}
}

func (p *PostHandlerImpl) handlePost(post *reddit.Link) error {

	// createdSince := time.Since(time.Unix(int64(post.CreatedUtc), 0))
	// logrus.Printf("[%5.1fs] /r/%-15s: %s, %s", createdSince.Seconds(), post.Subreddit, post.Title, post.ID)

	config, err := models.RedditFeeds(
		models.RedditFeedWhere.Subreddit.EQ(strings.ToLower(post.Subreddit)),
		models.RedditFeedWhere.Slow.EQ(p.Slow)).AllG(context.Background())

	if err != nil {
		logrus.WithError(err).Error("failed retrieving reddit feeds for subreddit")
		return err
	}

	// Get the configs that listens to this subreddit, if any
	filteredItems := p.FilterFeeds(config, post)

	// No channels nothing to do...
	if len(filteredItems) < 1 {
		return nil
	}

	logrus.WithFields(logrus.Fields{
		"num_channels": len(filteredItems),
		"subreddit":    post.Subreddit,
	}).Debug("Found matched reddit post")

	message, embed := CreatePostMessage(post)

	for _, item := range filteredItems {
		idStr := strconv.FormatInt(item.ID, 10)
		if item.UseEmbeds {
			mqueue.QueueMessageEmbed("reddit", idStr, item.GuildID, item.ChannelID, embed)
		} else {
			mqueue.QueueMessageString("reddit", idStr, item.GuildID, item.ChannelID, message)
		}

		if common.Statsd != nil {
			go common.Statsd.Count("yagpdb.reddit.matches", 1, []string{"subreddit:" + post.Subreddit, "guild:" + strconv.FormatInt(item.GuildID, 10)}, 1)
		}
	}

	return nil
}

func (p *PostHandlerImpl) FilterFeeds(feeds []*models.RedditFeed, post *reddit.Link) []*models.RedditFeed {
	filteredItems := make([]*models.RedditFeed, 0, len(feeds))

OUTER:
	for _, c := range feeds {
		// remove duplicates
		for _, v := range filteredItems {
			if v.ChannelID == c.ChannelID {
				continue OUTER
			}
		}

		limit := MaxPostsHourFast
		if p.Slow {
			limit = MaxPostsHourSlow
		}

		// apply ratelimiting
		if !p.ratelimiter.CheckIncrement(time.Now(), c.GuildID, limit) {
			continue
		}

		if post.Over18 && c.FilterNSFW == FilterNSFWIgnore {
			// NSFW and we ignore nsfw posts
			continue
		} else if !post.Over18 && c.FilterNSFW == FilterNSFWRequire {
			// Not NSFW and we only care about nsfw posts
			continue
		}

		if p.Slow {
			if post.Score < c.MinUpvotes {
				// less than required upvotes
				continue
			}
		}

		filteredItems = append(filteredItems, c)
	}

	return filteredItems
}

func CreatePostMessage(post *reddit.Link) (string, *discordgo.MessageEmbed) {
	typeStr := "link"
	if post.IsSelf {
		typeStr = "self post"
	}

	plainMessage := fmt.Sprintf("<:reddit:462994034428870656> **/u/%s** posted a new %s in **/r/%s**\n**%s** - <%s>\n",
		post.Author, typeStr, post.Subreddit, html.UnescapeString(post.Title), "https://redd.it/"+post.ID)

	plainBody := ""
	if post.IsSelf {
		plainBody = common.CutStringShort(html.UnescapeString(post.Selftext), 250)
	} else {
		plainBody = post.URL
	}
<<<<<<< HEAD
=======

>>>>>>> 727d69ed
	if post.Spoiler {
		plainMessage += "|| " + plainBody + " ||"
	} else {
		plainMessage += plainBody
	}

	embed := &discordgo.MessageEmbed{
		Author: &discordgo.MessageEmbedAuthor{
			URL:     "https://reddit.com/u/" + post.Author,
			Name:    post.Author,
			IconURL: "https://" + common.Conf.Host + "/static/img/reddit_icon.png",
		},
		Provider: &discordgo.MessageEmbedProvider{
			Name: "Reddit",
			URL:  "https://reddit.com",
		},
		Description: "**" + html.UnescapeString(post.Title) + "**\n",
	}
	embed.URL = "https://redd.it/" + post.ID

	if post.IsSelf {
		embed.Title = "New self post in /r/" + post.Subreddit
		if post.Spoiler {
			embed.Description += "|| " + common.CutStringShort(html.UnescapeString(post.Selftext), 250) + " ||"
		} else {
			embed.Description += common.CutStringShort(html.UnescapeString(post.Selftext), 250)
		}

		embed.Color = 0xc3fc7e
	} else {
		embed.Color = 0x718aed
		embed.Title = "New link post in /r/" + post.Subreddit
		embed.Description += post.URL

		if post.Media.Type == "" && !post.Spoiler {
			embed.Image = &discordgo.MessageEmbedImage{
				URL: post.URL,
			}
		}
	}

	if post.Spoiler {
		embed.Title += " [spoiler]"
	}

	plainMessage = common.EscapeSpecialMentions(plainMessage)
	return plainMessage, embed
}

type RedditIdSlice []string

// Len is the number of elements in the collection.
func (r RedditIdSlice) Len() int {
	return len(r)
}

// Less reports whether the element with
// index i should sort before the element with index j.
func (r RedditIdSlice) Less(i, j int) bool {
	a, err1 := strconv.ParseInt(r[i], 36, 64)
	b, err2 := strconv.ParseInt(r[j], 36, 64)
	if err1 != nil {
		logrus.WithError(err1).Error("Failed parsing id")
	}
	if err2 != nil {
		logrus.WithError(err2).Error("Failed parsing id")
	}

	return a > b
}

// Swap swaps the elements with indexes i and j.
func (r RedditIdSlice) Swap(i, j int) {
	temp := r[i]
	r[i] = r[j]
	r[j] = temp
}<|MERGE_RESOLUTION|>--- conflicted
+++ resolved
@@ -18,18 +18,10 @@
 	"time"
 )
 
-<<<<<<< HEAD
-var (
-	ClientID     = os.Getenv("YAGPDB_REDDIT_CLIENTID")
-	ClientSecret = os.Getenv("YAGPDB_REDDIT_CLIENTSECRET")
-	RedirectURI  = os.Getenv("YAGPDB_REDDIT_REDIRECT")
-	RefreshToken = os.Getenv("YAGPDB_REDDIT_REFRESHTOKEN")
-=======
 const (
 	MaxPostsHourFast = 300
 	MaxPostsHourSlow = 200
 )
->>>>>>> 727d69ed
 
 var (
 	ClientID     = os.Getenv("YAGPDB_REDDIT_CLIENTID")
@@ -230,10 +222,7 @@
 	} else {
 		plainBody = post.URL
 	}
-<<<<<<< HEAD
-=======
-
->>>>>>> 727d69ed
+
 	if post.Spoiler {
 		plainMessage += "|| " + plainBody + " ||"
 	} else {
