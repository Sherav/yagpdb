--- conflicted
+++ resolved
@@ -1,13 +1,7 @@
 <!-- bots.discord.pw and carbon features/into -->
-<<<<<<< HEAD
-<div class="content">
-<div style="width: 600px; margin: auto; text-align: left;">
-	<p>The prefix is configurable, you can change it to anything in the control panel.</p>
-=======
 <div class="content">
 <div style="width: 700px; margin: auto; text-align: left;">
 	<p>The prefix is configurable, you can change it to anything in the control panel.</p>
->>>>>>> f6b7049e
 
 	YAGPDB stands for <b>Yet Another General Purpose Discord Bot</b> and although it makes it not seem very special it has a web control panel for configuration and is fully loaded with features that helps in server management and moderation as well as a bunch of other utility and fun features.
 
