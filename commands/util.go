package commands

import (
	"fmt"
	"github.com/jonas747/dcmd"
	"github.com/jonas747/discordgo"
	"github.com/jonas747/yagpdb/bot"
	"github.com/jonas747/yagpdb/common"
	"github.com/pkg/errors"
	"strconv"
	"strings"
	"time"
	"unicode"
	"unicode/utf8"
)

type DurationArg struct {
	Min, Max time.Duration
}

func (d *DurationArg) Matches(def *dcmd.ArgDef, part string) bool {
	if len(part) < 1 {
		return false
	}

	// We "need" the first character to be a number
	r, _ := utf8.DecodeRuneInString(part)
	if !unicode.IsNumber(r) {
		return false
	}

	_, err := ParseDuration(part)
	return err == nil
}

func (d *DurationArg) Parse(def *dcmd.ArgDef, part string, data *dcmd.Data) (interface{}, error) {
	dur, err := ParseDuration(part)
	if err != nil {
		return nil, err
	}

	if d.Min != 0 && d.Min > dur {
		return nil, &DurationOutOfRangeError{ArgName: def.Name, Got: dur, Max: d.Max, Min: d.Min}
	}

	if d.Max != 0 && d.Max < dur {
		return nil, &DurationOutOfRangeError{ArgName: def.Name, Got: dur, Max: d.Max, Min: d.Min}
	}

	return dur, nil
}

func (d *DurationArg) HelpName() string {
	return "Duration"
}

// Parses a time string like 1day3h
func ParseDuration(str string) (time.Duration, error) {
	var dur time.Duration

	currentNumBuf := ""
	currentModifierBuf := ""

	// Parse the time
	for _, v := range str {
		// Ignore whitespace
		if unicode.Is(unicode.White_Space, v) {
			continue
		}

		if unicode.IsNumber(v) {
			// If we reached a number and the modifier was also set, parse the last duration component before starting a new one
			if currentModifierBuf != "" {
				if currentNumBuf == "" {
					currentNumBuf = "1"
				}
				d, err := parseDurationComponent(currentNumBuf, currentModifierBuf)
				if err != nil {
					return d, err
				}

				dur += d

				currentNumBuf = ""
				currentModifierBuf = ""
			}

			currentNumBuf += string(v)

		} else {
			currentModifierBuf += string(v)
		}
	}

	if currentNumBuf != "" {
		d, err := parseDurationComponent(currentNumBuf, currentModifierBuf)
		if err != nil {
			return dur, errors.Wrap(err, "not a duration")
		}

		dur += d
	}

	return dur, nil
}

func parseDurationComponent(numStr, modifierStr string) (time.Duration, error) {
	parsedNum, err := strconv.ParseInt(numStr, 10, 64)
	if err != nil {
		return 0, err
	}

	parsedDur := time.Duration(parsedNum)

	if strings.HasPrefix(modifierStr, "s") {
		parsedDur = parsedDur * time.Second
	} else if modifierStr == "" || (strings.HasPrefix(modifierStr, "m") && (len(modifierStr) < 2 || modifierStr[1] != 'o')) {
		parsedDur = parsedDur * time.Minute
	} else if strings.HasPrefix(modifierStr, "h") {
		parsedDur = parsedDur * time.Hour
	} else if strings.HasPrefix(modifierStr, "d") {
		parsedDur = parsedDur * time.Hour * 24
	} else if strings.HasPrefix(modifierStr, "w") {
		parsedDur = parsedDur * time.Hour * 24 * 7
	} else if strings.HasPrefix(modifierStr, "mo") {
		parsedDur = parsedDur * time.Hour * 24 * 30
	} else if strings.HasPrefix(modifierStr, "y") {
		parsedDur = parsedDur * time.Hour * 24 * 365
	} else {
		return parsedDur, errors.New("couldn't figure out what '" + numStr + modifierStr + "` was")
	}

	return parsedDur, nil

}

type DurationOutOfRangeError struct {
	Min, Max time.Duration
	Got      time.Duration
	ArgName  string
}

func (o *DurationOutOfRangeError) Error() string {
	preStr := "too big"
	if o.Got < o.Min {
		preStr = "too small"
	}

	if o.Min == 0 {
		return fmt.Sprintf("%s is %s, has to be smaller than %s", o.ArgName, preStr, common.HumanizeDuration(common.DurationPrecisionMinutes, o.Max))
	} else if o.Max == 0 {
		return fmt.Sprintf("%s is %s, has to be bigger than %s", o.ArgName, preStr, common.HumanizeDuration(common.DurationPrecisionMinutes, o.Min))
	} else {
		format := "%s is %s (has to be within `%d` and `%d`)"
		return fmt.Sprintf(format, o.ArgName, preStr, common.HumanizeDuration(common.DurationPrecisionMinutes, o.Min), common.HumanizeDuration(common.DurationPrecisionMinutes, o.Max))
	}
}

type PublicError string

func (p PublicError) Error() string {
	return string(p)
}

func NewPublicError(a ...interface{}) PublicError {
	return PublicError(fmt.Sprint(a...))
}

func NewPublicErrorF(f string, a ...interface{}) PublicError {
	return PublicError(fmt.Sprintf(f, a...))
}

func FilterBadInvites(msg string, guildID int64, replacement string) string {
	return common.ReplaceServerInvites(msg, guildID, replacement)
}

// CommonContainerNotFoundHandler is a common "NotFound" handler that should be used with dcmd containers
// it ensures that no messages is sent if none of the commands in te container is enabeld
// if "fixedMessage" is empty, then it shows default generated container help
func CommonContainerNotFoundHandler(container *dcmd.Container, fixedMessage string) func(data *dcmd.Data) (interface{}, error) {
	return func(data *dcmd.Data) (interface{}, error) {
		// Only show stuff if atleast 1 of the commands in the container is enabled
		if data.GS != nil {
			data.GS.RLock()
			cParentID := data.CS.ParentID
			data.GS.RUnlock()

			ms, _ := bot.GetMember(data.GS.ID, data.Msg.Author.ID)
			if ms == nil {
				return nil, nil
			}

			channelOverrides, err := GetOverridesForChannel(data.CS.ID, cParentID, data.GS.ID)
			if err != nil {
				logger.WithError(err).WithField("guild", data.Msg.GuildID).Error("failed retrieving command overrides")
				return nil, nil
			}

			chain := []*dcmd.Container{CommandSystem.Root, container}

			enabled := false

			// make sure that atleast 1 command in the container is enabled
			for _, v := range container.Commands {
				cast := v.Command.(*YAGCommand)
				settings, err := cast.GetSettingsWithLoadedOverrides(chain, data.GS.ID, channelOverrides)
				if err != nil {
					logger.WithError(err).WithField("guild", data.Msg.GuildID).Error("failed checking if command was enabled")
<<<<<<< HEAD
=======
					continue
				}

				if len(settings.RequiredRoles) > 0 && !common.ContainsInt64SliceOneOf(settings.RequiredRoles, ms.Roles) {
					// missing required role
					continue
				}

				if len(settings.IgnoreRoles) > 0 && common.ContainsInt64SliceOneOf(settings.IgnoreRoles, ms.Roles) {
					// has ignored role
>>>>>>> e6e4acb5
					continue
				}

				if settings.Enabled {
					enabled = true
					break
				}
			}

			// no commands enabled, do nothing
			if !enabled {
				return nil, nil
			}
		}

		if fixedMessage != "" {
			return fixedMessage, nil
		}

		resp := dcmd.GenerateHelp(data, container, &dcmd.StdHelpFormatter{})
		if len(resp) > 0 {
			return resp[0], nil
		}

		return nil, nil
	}
}

// MemberArg matches a id or mention and returns a MemberState object for the user
type MemberArg struct{}

func (ma *MemberArg) Matches(def *dcmd.ArgDef, part string) bool {
	// Check for mention
	if strings.HasPrefix(part, "<@") && strings.HasSuffix(part, ">") {
		return true
	}

	// Check for ID
	_, err := strconv.ParseInt(part, 10, 64)
	if err == nil {
		return true
	}

	return false
}

func (ma *MemberArg) Parse(def *dcmd.ArgDef, part string, data *dcmd.Data) (interface{}, error) {
	id := ma.ExtractID(part, data)

	if id < 1 {
		return nil, dcmd.NewSimpleUserError("Invalid mention or id")
	}

	member, err := bot.GetMember(data.GS.ID, id)
	if err != nil {
		if common.IsDiscordErr(err, discordgo.ErrCodeUnknownMember, discordgo.ErrCodeUnknownUser) {
			return nil, dcmd.NewSimpleUserError("User not a member of the server")
		}

		return nil, err
	}

	return member, nil
}

func (ma *MemberArg) ExtractID(part string, data *dcmd.Data) int64 {
	if strings.HasPrefix(part, "<@") && len(part) > 3 {
		// Direct mention
		id := part[2 : len(part)-1]
		if id[0] == '!' {
			// Nickname mention
			id = id[1:]
		}

		parsed, err := strconv.ParseInt(id, 10, 64)
		if err != nil {
			return -1
		}

		return parsed
	}

	id, err := strconv.ParseInt(part, 10, 64)
	if err == nil {
		return id
	}

	return -1
}

func (ma *MemberArg) HelpName() string {
	return "Member"
}<|MERGE_RESOLUTION|>--- conflicted
+++ resolved
@@ -206,8 +206,6 @@
 				settings, err := cast.GetSettingsWithLoadedOverrides(chain, data.GS.ID, channelOverrides)
 				if err != nil {
 					logger.WithError(err).WithField("guild", data.Msg.GuildID).Error("failed checking if command was enabled")
-<<<<<<< HEAD
-=======
 					continue
 				}
 
@@ -218,7 +216,6 @@
 
 				if len(settings.IgnoreRoles) > 0 && common.ContainsInt64SliceOneOf(settings.IgnoreRoles, ms.Roles) {
 					// has ignored role
->>>>>>> e6e4acb5
 					continue
 				}
 
