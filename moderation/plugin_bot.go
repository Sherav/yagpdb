--- conflicted
+++ resolved
@@ -354,11 +354,7 @@
 
 		userID := data.Msg.Author.ID
 		channelID := data.CS.ID
-<<<<<<< HEAD
-		guildID := data.GS.ID()
-=======
 		guildID := data.GS.ID
->>>>>>> 0de67e32
 
 		cmdName := data.Cmd.Trigger.Names[0]
 
@@ -649,11 +645,7 @@
 		RunFunc: ModBaseCmd(0, ModCmdReport, func(parsed *dcmd.Data) (interface{}, error) {
 			config := parsed.Context().Value(ContextKeyConfig).(*Config)
 
-<<<<<<< HEAD
-			logLink := CreateLogs(parsed.GS.ID(), parsed.CS.ID, parsed.Msg.Author)
-=======
 			logLink := CreateLogs(parsed.GS.ID, parsed.CS.ID, parsed.Msg.Author)
->>>>>>> 0de67e32
 
 			channelID := config.IntReportChannel()
 			if channelID == 0 {
@@ -807,11 +799,7 @@
 		RunFunc: ModBaseCmd(discordgo.PermissionManageMessages, ModCmdWarn, func(parsed *dcmd.Data) (interface{}, error) {
 			config := parsed.Context().Value(ContextKeyConfig).(*Config)
 
-<<<<<<< HEAD
-			err := WarnUser(config, parsed.GS.ID(), parsed.CS.ID, parsed.Msg.Author, parsed.Args[0].Value.(*discordgo.User), parsed.Args[1].Str())
-=======
 			err := WarnUser(config, parsed.GS.ID, parsed.CS.ID, parsed.Msg.Author, parsed.Args[0].Value.(*discordgo.User), parsed.Args[1].Str())
->>>>>>> 0de67e32
 			if err != nil {
 				return "Seomthing went wrong warning this user, make sure the bot has all the proper perms. (if you have the modlog enabled the bot need to be able to send messages in the modlog for example)", err
 			}
